const path = require("path");
const glob = require("glob");

const HtmlWebpackPlugin = require("html-webpack-plugin");

<<<<<<< HEAD
const MiniCssExtractPlugin = require('mini-css-extract-plugin');
const HTMLInlineCSSWebpackPlugin = require('html-inline-css-webpack-plugin').default;
const InlineChunkHtmlPlugin = require('react-dev-utils/InlineChunkHtmlPlugin');
const PurgecssPlugin = require('purgecss-webpack-plugin');
=======
const MiniCssExtractPlugin = require("mini-css-extract-plugin");
const HTMLInlineCSSWebpackPlugin =
    require("html-inline-css-webpack-plugin").default;
const InlineChunkHtmlPlugin = require("react-dev-utils/InlineChunkHtmlPlugin");
const PurgecssPlugin = require("purgecss-webpack-plugin");
>>>>>>> 20c5c155

const PATHS = {
    src: path.join(__dirname, "src"),
};

module.exports = (env, argv) => {
    const isProduction = argv.mode === "production";

    return {
        entry: {
            ...(isProduction
                ? {
                      yarnspinner: {
                          import: "./src/index.ts",
                      },
                      entry: { import: "./src/entrypoint.ts" },
                  }
                : {
                      yarnspinner: {
                          import: "./src/index.ts",
                          dependOn: "data",
                      },
                      entry: { import: "./src/entrypoint.ts" },
                      data: {
                          import: "./src/dev-load-static-data.ts",
                      },
                  }),
        },
<<<<<<< HEAD
        entry: { "import": "./src/entrypoint.ts" },
      } : {
        yarnspinner: {
          "import": "./src/index.ts",
          "dependOn": 'data',
        },
        entry: { "import": "./src/entrypoint.ts" },
        data: {
          "import": './src/dev-load-static-data.ts'
        }
      }),
    },
    module: {
      rules: [
        {
          test: /\.tsx?$/,
          use: 'ts-loader',
          exclude: /node_modules/,
=======
        module: {
            rules: [
                {
                    test: /\.tsx?$/,
                    use: "ts-loader",
                    exclude: /node_modules/,
                },
                {
                    test: /\.scss$/, // or /\.css$/i if you aren't using sass
                    use: [
                        MiniCssExtractPlugin.loader,
                        "css-loader",
                        "sass-loader",
                    ],
                },
                {
                    test: /\.svg$/i,
                    type: "asset/inline",
                },
            ],
        },
        resolve: {
            extensions: [".tsx", ".ts", ".js"],
>>>>>>> 20c5c155
        },
        output: {
            filename: "[name].js",
            path: path.resolve(__dirname, "dist"),
        },
        optimization: {
            minimize: true,
            splitChunks: {
                cacheGroups: {
                    styles: {
                        name: "styles",
                        test: /\.css$/,
                        chunks: "all",
                        enforce: true,
                    },
                },
            },
        },
<<<<<<< HEAD
      ],
    },
    resolve: {
      extensions: ['.tsx', '.ts', '.js'],
    },
    output: {
      filename: '[name].js',
      path: path.resolve(__dirname, 'dist'),
    },
    optimization: {
      minimize: true,
      splitChunks: {
        cacheGroups: {
          styles: {
            name: 'styles',
            test: /\.css$/,
            chunks: 'all',
            enforce: true
          }
        }
      },
    },
    devServer: {
      static: './dist',
      watchFiles: ['src/**/*'],
    },
    devtool: 'source-map',
    mode: 'development',
    performance: {
      // TODO: The generated artifact is designed to be all-in-one, so while
      // keeping the file size small is desirable, we'll disable performance hints
      // for now.
      hints: false
    },
    plugins: [

      new MiniCssExtractPlugin({
        filename: "[name].css",
        chunkFilename: "[id].css"
      }),
      new PurgecssPlugin({
        paths: glob.sync(`${PATHS.src}/**/*`, { nodir: true }),
      }),
      new HTMLInlineCSSWebpackPlugin(),
      new HtmlWebpackPlugin({
        template: 'src/index.html',
        inject: true,
        urlBase: process.env['BASE_URL'] || '',
      }),
      new InlineChunkHtmlPlugin(HtmlWebpackPlugin, [/yarnspinner/]),
      new InlineChunkHtmlPlugin(HtmlWebpackPlugin, [/data/]),
    ]
  }
=======
        devServer: {
            static: "./dist",
            watchFiles: ["src/**/*"],
        },
        devtool: "source-map",
        mode: "development",
        performance: {
            // TODO: The generated artifact is designed to be all-in-one, so while
            // keeping the file size small is desirable, we'll disable performance hints
            // for now.
            hints: false,
        },
        plugins: [
            new MiniCssExtractPlugin({
                filename: "[name].css",
                chunkFilename: "[id].css",
            }),
            new PurgecssPlugin({
                paths: glob.sync(`${PATHS.src}/**/*`, { nodir: true }),
            }),
            new HTMLInlineCSSWebpackPlugin(),
            new HtmlWebpackPlugin({
                template: "src/index.html",
                inject: true,
                urlBase: process.env["BASE_URL"] || "",
            }),
            new InlineChunkHtmlPlugin(HtmlWebpackPlugin, [/yarnspinner/]),
            new InlineChunkHtmlPlugin(HtmlWebpackPlugin, [/data/]),
        ],
    };
>>>>>>> 20c5c155
};<|MERGE_RESOLUTION|>--- conflicted
+++ resolved
@@ -3,18 +3,11 @@
 
 const HtmlWebpackPlugin = require("html-webpack-plugin");
 
-<<<<<<< HEAD
-const MiniCssExtractPlugin = require('mini-css-extract-plugin');
-const HTMLInlineCSSWebpackPlugin = require('html-inline-css-webpack-plugin').default;
-const InlineChunkHtmlPlugin = require('react-dev-utils/InlineChunkHtmlPlugin');
-const PurgecssPlugin = require('purgecss-webpack-plugin');
-=======
 const MiniCssExtractPlugin = require("mini-css-extract-plugin");
 const HTMLInlineCSSWebpackPlugin =
     require("html-inline-css-webpack-plugin").default;
 const InlineChunkHtmlPlugin = require("react-dev-utils/InlineChunkHtmlPlugin");
 const PurgecssPlugin = require("purgecss-webpack-plugin");
->>>>>>> 20c5c155
 
 const PATHS = {
     src: path.join(__dirname, "src"),
@@ -43,26 +36,6 @@
                       },
                   }),
         },
-<<<<<<< HEAD
-        entry: { "import": "./src/entrypoint.ts" },
-      } : {
-        yarnspinner: {
-          "import": "./src/index.ts",
-          "dependOn": 'data',
-        },
-        entry: { "import": "./src/entrypoint.ts" },
-        data: {
-          "import": './src/dev-load-static-data.ts'
-        }
-      }),
-    },
-    module: {
-      rules: [
-        {
-          test: /\.tsx?$/,
-          use: 'ts-loader',
-          exclude: /node_modules/,
-=======
         module: {
             rules: [
                 {
@@ -86,7 +59,6 @@
         },
         resolve: {
             extensions: [".tsx", ".ts", ".js"],
->>>>>>> 20c5c155
         },
         output: {
             filename: "[name].js",
@@ -105,61 +77,6 @@
                 },
             },
         },
-<<<<<<< HEAD
-      ],
-    },
-    resolve: {
-      extensions: ['.tsx', '.ts', '.js'],
-    },
-    output: {
-      filename: '[name].js',
-      path: path.resolve(__dirname, 'dist'),
-    },
-    optimization: {
-      minimize: true,
-      splitChunks: {
-        cacheGroups: {
-          styles: {
-            name: 'styles',
-            test: /\.css$/,
-            chunks: 'all',
-            enforce: true
-          }
-        }
-      },
-    },
-    devServer: {
-      static: './dist',
-      watchFiles: ['src/**/*'],
-    },
-    devtool: 'source-map',
-    mode: 'development',
-    performance: {
-      // TODO: The generated artifact is designed to be all-in-one, so while
-      // keeping the file size small is desirable, we'll disable performance hints
-      // for now.
-      hints: false
-    },
-    plugins: [
-
-      new MiniCssExtractPlugin({
-        filename: "[name].css",
-        chunkFilename: "[id].css"
-      }),
-      new PurgecssPlugin({
-        paths: glob.sync(`${PATHS.src}/**/*`, { nodir: true }),
-      }),
-      new HTMLInlineCSSWebpackPlugin(),
-      new HtmlWebpackPlugin({
-        template: 'src/index.html',
-        inject: true,
-        urlBase: process.env['BASE_URL'] || '',
-      }),
-      new InlineChunkHtmlPlugin(HtmlWebpackPlugin, [/yarnspinner/]),
-      new InlineChunkHtmlPlugin(HtmlWebpackPlugin, [/data/]),
-    ]
-  }
-=======
         devServer: {
             static: "./dist",
             watchFiles: ["src/**/*"],
@@ -190,5 +107,4 @@
             new InlineChunkHtmlPlugin(HtmlWebpackPlugin, [/data/]),
         ],
     };
->>>>>>> 20c5c155
 };